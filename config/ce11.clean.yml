---
assembly: ce11
chromosomes:
  - chrI
  - chrII
  - chrIII
  - chrIV
  - chrM
  - chrV
  - chrX
database_dir: "~"
files: "~"
files_dir: ~
statistics:
  exonicAlleleFunctionField: refSeq.exonicAlleleFunction
  outputExtensions:
    json: .statistics.json
    qc: .statistics.qc.tab
    tab: .statistics.tab
  refTrackField: ref
  siteTypeField: refSeq.siteType
  programPath: bystro-stats
temp_dir: "~"
fileProcessors:
  snp:
    args: --emptyField ! --minGq .95
    program: bystro-snp
  vcf:
    args: --emptyField ! --keepId --keepPos
    program: bystro-vcf
tracks:
<<<<<<< HEAD
- name: ref
  remote_dir: http://hgdownload.soe.ucsc.edu/goldenPath/ce11/chromosomes/
  remote_files:
  - chrI.fa.gz
  - chrII.fa.gz
  - chrIII.fa.gz
  - chrIV.fa.gz
  - chrM.fa.gz
  - chrV.fa.gz
  - chrX.fa.gz
  type: reference
- features:
  - name
  - name2
  name: refSeq
  sql_statement: SELECT * FROM ce11.refGene
  type: gene
- name: phastCons
  remote_dir: http://hgdownload.soe.ucsc.edu/goldenPath/ce11/phastCons26way/
  remote_files:
  - ce11.phastCons26way.wigFix.gz
  type: score
- name: phyloP
  remote_dir: http://hgdownload.soe.ucsc.edu/goldenPath/ce11/phyloP26way/
  remote_files:
  - ce11.phyloP26way.wigFix.gz
  type: score
=======
  - name: ref
    remote_dir: http://hgdownload.soe.ucsc.edu/goldenPath/ce11/chromosomes/
    remote_files:
      - chrI.fa.gz
      - chrII.fa.gz
      - chrIII.fa.gz
      - chrIV.fa.gz
      - chrM.fa.gz
      - chrV.fa.gz
      - chrX.fa.gz
    type: reference
  - features:
      - name
      - name2
    name: refSeq
    nearest:
      - name
      - name2
    sql_statement: SELECT * FROM ce11.refGene
    type: gene
  - name: phastCons
    remote_dir: http://hgdownload.soe.ucsc.edu/goldenPath/ce11/phastCons26way/
    remote_files:
      - ce11.phastCons26way.wigFix.gz
    type: score
  - name: phyloP
    remote_dir: http://hgdownload.soe.ucsc.edu/goldenPath/ce11/phyloP26way/
    remote_files:
      - ce11.phyloP26way.wigFix.gz
    type: score
>>>>>>> 62867bf8
<|MERGE_RESOLUTION|>--- conflicted
+++ resolved
@@ -29,35 +29,6 @@
     args: --emptyField ! --keepId --keepPos
     program: bystro-vcf
 tracks:
-<<<<<<< HEAD
-- name: ref
-  remote_dir: http://hgdownload.soe.ucsc.edu/goldenPath/ce11/chromosomes/
-  remote_files:
-  - chrI.fa.gz
-  - chrII.fa.gz
-  - chrIII.fa.gz
-  - chrIV.fa.gz
-  - chrM.fa.gz
-  - chrV.fa.gz
-  - chrX.fa.gz
-  type: reference
-- features:
-  - name
-  - name2
-  name: refSeq
-  sql_statement: SELECT * FROM ce11.refGene
-  type: gene
-- name: phastCons
-  remote_dir: http://hgdownload.soe.ucsc.edu/goldenPath/ce11/phastCons26way/
-  remote_files:
-  - ce11.phastCons26way.wigFix.gz
-  type: score
-- name: phyloP
-  remote_dir: http://hgdownload.soe.ucsc.edu/goldenPath/ce11/phyloP26way/
-  remote_files:
-  - ce11.phyloP26way.wigFix.gz
-  type: score
-=======
   - name: ref
     remote_dir: http://hgdownload.soe.ucsc.edu/goldenPath/ce11/chromosomes/
     remote_files:
@@ -73,9 +44,6 @@
       - name
       - name2
     name: refSeq
-    nearest:
-      - name
-      - name2
     sql_statement: SELECT * FROM ce11.refGene
     type: gene
   - name: phastCons
@@ -87,5 +55,4 @@
     remote_dir: http://hgdownload.soe.ucsc.edu/goldenPath/ce11/phyloP26way/
     remote_files:
       - ce11.phyloP26way.wigFix.gz
-    type: score
->>>>>>> 62867bf8
+    type: score