--- conflicted
+++ resolved
@@ -1,27 +1,26 @@
----
 assembly: dm3
 build_author: ec2-user
 build_date: 2018-05-28T02:47:00
 chromosomes:
-- chr2L
-- chr2LHet
-- chr2R
-- chr2RHet
-- chr3L
-- chr3LHet
-- chr3R
-- chr3RHet
-- chr4
-- chrM
-- chrU
-- chrUextra
-- chrX
-- chrXHet
-- chrYHet
-database_dir: '~'
-files_dir: '~'
+  - chr2L
+  - chr2LHet
+  - chr2R
+  - chr2RHet
+  - chr3L
+  - chr3LHet
+  - chr3R
+  - chr3RHet
+  - chr4
+  - chrM
+  - chrU
+  - chrUextra
+  - chrX
+  - chrXHet
+  - chrYHet
+database_dir: "~"
+files_dir: "~"
 statistics:
-  dbSNPnameField: ''
+  dbSNPnameField: ""
   exonicAlleleFunctionField: refSeq.exonicAlleleFunction
   outputExtensions:
     json: .statistics.json
@@ -29,7 +28,6 @@
     tab: .statistics.tsv
   refTrackField: ref
   siteTypeField: refSeq.siteType
-<<<<<<< HEAD
 fileProcessors:
   snp:
     args: --emptyField ! --minGq .95
@@ -38,129 +36,126 @@
     args: --emptyField ! --keepId --keepPos
     program: bystro-vcf
 temp_dir: ~
-=======
-temp_dir: '~'
->>>>>>> d1968a0e
 tracks:
-- build_author: ec2-user
-  build_date: 2018-05-20T13:51:00
-  fetch_date: 2018-05-20T13:41:00
-  local_files:
-  - chr2LHet.fa
-  - chr2R.fa
-  - chr2RHet.fa
-  - chr3L.fa
-  - chr3LHet.fa
-  - chr3R.fa
-  - chr3RHet.fa
-  - chr4.fa
-  - chrM.fa
-  - chrU.fa
-  - chrUextra.fa
-  - chrX.fa
-  - chrXHet.fa
-  - chrYHet.fa
-  - chr2L.fa
-  name: ref
-  remote_dir: http://hgdownload.cse.ucsc.edu/goldenPath/dm3/bigZips/
-  remote_files:
-  - chromFa.tar.gz
-  type: reference
-  version: 1
-- build_author: ec2-user
-  build_date: 2018-05-20T13:51:00
-  features:
-  - name
-  - name2
-  fetch_date: 2018-05-20T13:43:00
-  local_files:
-  - dm3.refGene.chr2L.gz
-  - dm3.refGene.chr2LHet.gz
-  - dm3.refGene.chr2R.gz
-  - dm3.refGene.chr2RHet.gz
-  - dm3.refGene.chr3L.gz
-  - dm3.refGene.chr3LHet.gz
-  - dm3.refGene.chr3R.gz
-  - dm3.refGene.chr3RHet.gz
-  - dm3.refGene.chr4.gz
-  - dm3.refGene.chrU.gz
-  - dm3.refGene.chrUextra.gz
-  - dm3.refGene.chrX.gz
-  - dm3.refGene.chrXHet.gz
-  - dm3.refGene.chrYHet.gz
-  name: refSeq
-  nearest:
-  - name
-  - name2
-  sql_statement: SELECT * FROM dm3.refGene
-  type: gene
-  version: 1
-- build_author: ec2-user
-  build_date: 2018-05-28T02:47:00
-  features:
-  - name
-  - name2
-  fetch_date: 2018-05-28T02:40:00
-  local_files:
-  - dm3.ensGene.chr2L.gz
-  - dm3.ensGene.chr2LHet.gz
-  - dm3.ensGene.chr2R.gz
-  - dm3.ensGene.chr2RHet.gz
-  - dm3.ensGene.chr3L.gz
-  - dm3.ensGene.chr3LHet.gz
-  - dm3.ensGene.chr3R.gz
-  - dm3.ensGene.chr3RHet.gz
-  - dm3.ensGene.chr4.gz
-  - dm3.ensGene.chrM.gz
-  - dm3.ensGene.chrU.gz
-  - dm3.ensGene.chrUextra.gz
-  - dm3.ensGene.chrX.gz
-  - dm3.ensGene.chrXHet.gz
-  - dm3.ensGene.chrYHet.gz
-  name: ensGene
-  nearest:
-  - name
-  - name2
-  sql_statement: SELECT * FROM dm3.ensGene
-  type: gene
-  version: 2
-- build_author: ec2-user
-  build_date: 2018-05-20T13:51:00
-  fetch_date: 2018-05-20T13:47:00
-  local_files:
-  - chr2LHet.pp
-  - chr2R.pp
-  - chr2RHet.pp
-  - chr3L.pp
-  - chr3LHet.pp
-  - chr3R.pp
-  - chr3RHet.pp
-  - chr4.pp
-  - chrM.pp
-  - chrU.pp
-  - chrUextra.pp
-  - chrX.pp
-  - chrXHet.pp
-  - chrYHet.pp
-  - chr2L.pp
-  name: phastCons
-  remote_dir: http://hgdownload.cse.ucsc.edu/goldenPath/dm3/phastCons15way/
-  remote_files:
-  - chr2LHet.pp
-  - chr2R.pp
-  - chr2RHet.pp
-  - chr3L.pp
-  - chr3LHet.pp
-  - chr3R.pp
-  - chr3RHet.pp
-  - chr4.pp
-  - chrM.pp
-  - chrU.pp
-  - chrUextra.pp
-  - chrX.pp
-  - chrXHet.pp
-  - chrYHet.pp
-  - chr2L.pp
-  type: score
-  version: 1
-version: 2
+  - build_author: ec2-user
+    build_date: 2018-05-20T13:51:00
+    fetch_date: 2018-05-20T13:41:00
+    local_files:
+      - chr2LHet.fa
+      - chr2R.fa
+      - chr2RHet.fa
+      - chr3L.fa
+      - chr3LHet.fa
+      - chr3R.fa
+      - chr3RHet.fa
+      - chr4.fa
+      - chrM.fa
+      - chrU.fa
+      - chrUextra.fa
+      - chrX.fa
+      - chrXHet.fa
+      - chrYHet.fa
+      - chr2L.fa
+    name: ref
+    remote_dir: http://hgdownload.cse.ucsc.edu/goldenPath/dm3/bigZips/
+    remote_files:
+      - chromFa.tar.gz
+    type: reference
+    version: 1
+  - build_author: ec2-user
+    build_date: 2018-05-20T13:51:00
+    features:
+      - name
+      - name2
+    fetch_date: 2018-05-20T13:43:00
+    local_files:
+      - dm3.refGene.chr2L.gz
+      - dm3.refGene.chr2LHet.gz
+      - dm3.refGene.chr2R.gz
+      - dm3.refGene.chr2RHet.gz
+      - dm3.refGene.chr3L.gz
+      - dm3.refGene.chr3LHet.gz
+      - dm3.refGene.chr3R.gz
+      - dm3.refGene.chr3RHet.gz
+      - dm3.refGene.chr4.gz
+      - dm3.refGene.chrU.gz
+      - dm3.refGene.chrUextra.gz
+      - dm3.refGene.chrX.gz
+      - dm3.refGene.chrXHet.gz
+      - dm3.refGene.chrYHet.gz
+    name: refSeq
+    nearest:
+      - name
+      - name2
+    sql_statement: SELECT * FROM dm3.refGene
+    type: gene
+    version: 1
+  - build_author: ec2-user
+    build_date: 2018-05-28T02:47:00
+    features:
+      - name
+      - name2
+    fetch_date: 2018-05-28T02:40:00
+    local_files:
+      - dm3.ensGene.chr2L.gz
+      - dm3.ensGene.chr2LHet.gz
+      - dm3.ensGene.chr2R.gz
+      - dm3.ensGene.chr2RHet.gz
+      - dm3.ensGene.chr3L.gz
+      - dm3.ensGene.chr3LHet.gz
+      - dm3.ensGene.chr3R.gz
+      - dm3.ensGene.chr3RHet.gz
+      - dm3.ensGene.chr4.gz
+      - dm3.ensGene.chrM.gz
+      - dm3.ensGene.chrU.gz
+      - dm3.ensGene.chrUextra.gz
+      - dm3.ensGene.chrX.gz
+      - dm3.ensGene.chrXHet.gz
+      - dm3.ensGene.chrYHet.gz
+    name: ensGene
+    nearest:
+      - name
+      - name2
+    sql_statement: SELECT * FROM dm3.ensGene
+    type: gene
+    version: 2
+  - build_author: ec2-user
+    build_date: 2018-05-20T13:51:00
+    fetch_date: 2018-05-20T13:47:00
+    local_files:
+      - chr2LHet.pp
+      - chr2R.pp
+      - chr2RHet.pp
+      - chr3L.pp
+      - chr3LHet.pp
+      - chr3R.pp
+      - chr3RHet.pp
+      - chr4.pp
+      - chrM.pp
+      - chrU.pp
+      - chrUextra.pp
+      - chrX.pp
+      - chrXHet.pp
+      - chrYHet.pp
+      - chr2L.pp
+    name: phastCons
+    remote_dir: http://hgdownload.cse.ucsc.edu/goldenPath/dm3/phastCons15way/
+    remote_files:
+      - chr2LHet.pp
+      - chr2R.pp
+      - chr2RHet.pp
+      - chr3L.pp
+      - chr3LHet.pp
+      - chr3R.pp
+      - chr3RHet.pp
+      - chr4.pp
+      - chrM.pp
+      - chrU.pp
+      - chrUextra.pp
+      - chrX.pp
+      - chrXHet.pp
+      - chrYHet.pp
+      - chr2L.pp
+    type: score
+    version: 1
+version: 2