apps:
  - name: BystroAnnotationServer
<<<<<<< HEAD
    script: bin/bystro-server.pl
    interpreter: "perl"
    args: --type annotation -q beanstalk-workers/beanstalk1.yaml --debug
  - name: BystroSaveServer
    script: bin/bystro-server.pl
    interpreter: "perl"
    args: --type saveFromQuery -q beanstalk-workers/beanstalk1.yaml -c elastic-config/config.yml --debug
  - name: BystroIndexServer
    script: bin/bystro-index-server.pl
    interpreter: "perl"
    args: -q beanstalk-workers/beanstalk1.yaml -c elastic-config/config.yml --debug
=======
    script: bin/beanstalk_queue_server.pl
    interpreter: 'perl'
    args: -q config/beanstalk.yml --debug
  - name: BystroSaveServer
    script: search2/python/search/save/listener.py
    interpreter: 'python'
    args:
      --conf_dir config --queue_conf config/beanstalk.yml --search_conf config/elastic-config2.yml
  - name: BystroIndexServer
    script: search2/python/search/index/listener.py
    interpreter: 'python'
    args:
      --conf_dir config --queue_conf config/beanstalk.yml --search_conf config/elastic-config2.yml
>>>>>>> 62867bf8
<|MERGE_RESOLUTION|>--- conflicted
+++ resolved
@@ -1,18 +1,5 @@
 apps:
   - name: BystroAnnotationServer
-<<<<<<< HEAD
-    script: bin/bystro-server.pl
-    interpreter: "perl"
-    args: --type annotation -q beanstalk-workers/beanstalk1.yaml --debug
-  - name: BystroSaveServer
-    script: bin/bystro-server.pl
-    interpreter: "perl"
-    args: --type saveFromQuery -q beanstalk-workers/beanstalk1.yaml -c elastic-config/config.yml --debug
-  - name: BystroIndexServer
-    script: bin/bystro-index-server.pl
-    interpreter: "perl"
-    args: -q beanstalk-workers/beanstalk1.yaml -c elastic-config/config.yml --debug
-=======
     script: bin/beanstalk_queue_server.pl
     interpreter: 'perl'
     args: -q config/beanstalk.yml --debug
@@ -25,5 +12,4 @@
     script: search2/python/search/index/listener.py
     interpreter: 'python'
     args:
-      --conf_dir config --queue_conf config/beanstalk.yml --search_conf config/elastic-config2.yml
->>>>>>> 62867bf8
+      --conf_dir config --queue_conf config/beanstalk.yml --search_conf config/elastic-config2.yml