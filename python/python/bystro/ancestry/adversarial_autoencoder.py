--- conflicted
+++ resolved
@@ -63,11 +63,7 @@
 
 from tqdm import trange
 
-<<<<<<< HEAD
-from typing import Any
-=======
 from sklearn.mixture import GaussianMixture
->>>>>>> 162bed87
 
 Tensor = torch.FloatTensor
 
@@ -171,16 +167,6 @@
         self.encoder: Encoder | None = None
         self.decoder: Decoder | None = None
 
-<<<<<<< HEAD
-        self.training_options: dict[str, float | int] = {
-            "learning_rate": 1e-3,
-            "n_iterations": 1000,
-            "b1": 0.5,
-            "b2": 0.999,
-            "batch_size": 200,
-            "lambda": 0.01,
-        }
-=======
         if training_options is None:
             training_options = {}
         if encoder_options is None:
@@ -199,7 +185,6 @@
             decoder_options,
             discriminator_options,
         )
->>>>>>> 162bed87
 
     def fit(self, X, seed=2021):
         N, self.p = X.shape
@@ -207,20 +192,14 @@
         X_ = tensor(X, dtype=torch.float)
         lamb = self.training_options["lambda"]
 
-<<<<<<< HEAD
         n_iterations = int(self.training_options["n_iterations"])
         batch_size = int(self.training_options["batch_size"])
 
-        encoder = Encoder(self.p, self.n_components)
-        decoder = Decoder(self.p, self.n_components)
-        discriminator = Discriminator(self.n_components)  # Spelling corrected
-=======
         encoder = Encoder(self.p, self.n_components, self.encoder_options)
         decoder = Decoder(self.p, self.n_components, self.decoder_options)
         discriminator = Discriminator(
             self.n_components, self.discriminator_options
         )
->>>>>>> 162bed87
 
         adversarial_loss = nn.BCELoss()
         generative_loss = nn.MSELoss()
@@ -254,24 +233,17 @@
         self.losses_generative = np.zeros(n_iterations)
         self.losses_discriminative = np.zeros(n_iterations)
 
-<<<<<<< HEAD
-        for i in trange(n_iterations):
-            idx = rng.choice(N, size=batch_size, replace=False)
-            X_batch = X_[tensor(idx)]
-=======
         XX = rng.normal(scale=.3,size=(10000,self.n_components))
         XX[:3300,0] += 5
         XX[3300:6600,0] += -5
         gmm = GaussianMixture(3)
         gmm.fit(XX)
 
-
-        for i in trange(self.training_options["n_iterations"]):
+        for i in trange(n_iterations):
             idx = rng.choice(
-                N, size=self.training_options["batch_size"], replace=False
+                N, size=batch_size, replace=False
             )
-            X_batch = X_[idx]
->>>>>>> 162bed87
+            X_batch = X_[tensor(idx)]
             Z = encoder(X_batch)
             X_recon = decoder(Z)
 
@@ -285,12 +257,8 @@
             G_loss.backward()
             optimizer_G.step()
 
-<<<<<<< HEAD
-            real_z = Variable(torch.randn(batch_size, self.n_components))
-=======
-            samples,_ = gmm.sample(n_samples=self.training_options["batch_size"])
-            real_z = Variable(torch.tensor(samples.astype(np.float32)))
->>>>>>> 162bed87
+            samples,_ = gmm.sample(n_samples=batch_size)
+            real_z = Variable(tensor(samples.astype(np.float32)))
 
             real_loss = adversarial_loss(discriminator(real_z), ones)
             fake_loss = adversarial_loss(discriminator(Z.detach()), zeros)
@@ -306,15 +274,16 @@
         self.encoder = encoder
         self.decoder = decoder
         self.discriminator = discriminator
+
         return self
 
-    def transform(self, X) -> NDArray[np.float_]:
+    def transform(self, X: NDArray) -> NDArray[np.float_]:
         """
         This returns the latent variable estimates given X
 
         Parameters
         ----------
-        X : np array-like,(N_samples,p)
+        X : NDArray,(N_samples,p)
             The data to transform.
 
         Returns
@@ -322,12 +291,15 @@
         S : NDArray,(N_samples,n_components)
             The factor estimates
         """
-        X_ = torch.tensor(X)
+        if self.encoder is None:
+            raise ValueError("The model has not been fit yet")
+
+        X_ = tensor(X)
         S_ = self.encoder(X_)
         S = S_.detach().numpy()
         return S
 
-    def inverse_transform(self, S) -> NDArray[np.float_]:
+    def inverse_transform(self, S: NDArray) -> NDArray[np.float_]:
         """
         This returns the reconstruction given latent variables
 
@@ -341,9 +313,13 @@
         X_recon : np array-like,(N_samples,p)
             The reconstruction
         """
-        S_ = torch.tensor(S)
+        if self.decoder is None:
+            raise ValueError("The model has not been fit yet")
+
+        S_ = tensor(S)
         X_ = self.decoder(S_)
         X_recon = X_.detach().numpy()
+
         return X_recon
 
     def _fill_training_options(self, training_options: dict[str, Any]) -> None:
