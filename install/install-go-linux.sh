--- conflicted
+++ resolved
@@ -17,11 +17,7 @@
 
 # Clean in case somethign left over from old installation
 rm -rf go
-<<<<<<< HEAD
-rm go1.10.3.linux-amd64.tar.gz;
-=======
 rm go1.11.1.linux-amd64.tar.gz;
->>>>>>> 0c4975e4
 wget https://dl.google.com/go/go1.11.1.linux-amd64.tar.gz;
 tar -xf go1.11.1.linux-amd64.tar.gz;
 echo "Deleting go in /usr/local"
