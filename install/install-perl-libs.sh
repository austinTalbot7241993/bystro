#!/usr/bin/env bash

echo -e "\n\nInstalling perl libs\n"

<<<<<<< HEAD
=======
echo "PERL ROOT IN install/install-perl-libs.sh: $PERLBREW_ROOT"

cpanm install Capture::Tiny
>>>>>>> 62867bf8
cpanm install Mouse
cpanm install Path::Tiny
cpanm install namespace::autoclean
cpanm install DDP
cpanm install YAML::XS
cpanm install JSON::XS
cpanm install Getopt::Long::Descriptive
cpanm install Types::Path::Tiny
cpanm install Sereal # extra MCE performance
cpanm install MCE::Shared
cpanm install List::MoreUtils
cpanm install Log::Fast
cpanm install Parallel::ForkManager
cpanm install Cpanel::JSON::XS
cpanm install Mouse::Meta::Attribute::Custom::Trait::Array
cpanm install Net::HTTP
cpanm install Search::Elasticsearch
cpanm install Search::Elasticsearch::Client::5_0::Direct
cpanm install Math::SigFigs
# For now we use our own library
# Avoid issues with system liblmdb
env ALIEN_INSTALL_TYPE=share cpanm Alien::LMDB
cpanm install LMDB_File
cpanm install PerlIO::utf8_strict
cpanm install PerlIO::gzip
cpanm install MouseX::SimpleConfig
cpanm install MouseX::ConfigFromFile
# May fail installation on 5.28.0 due to minor output formatting issues
cpanm install MouseX::Getopt --force
cpanm install Archive::Extract
cpanm install DBI
cpanm install String::Strip
# Needed for fetching SQL (Utils::SqlWriter::Connection)
cpanm install DBD::mysql
cpanm install IO/FDPass.pm
cpanm install Beanstalk::Client
<<<<<<< HEAD
=======

cpanm install Math::Round
cpanm install Sys::CpuAffinity

cpanm install Statistics::Distributions
cpanm install File::Which

>>>>>>> 62867bf8
# Needed for bin/annotate.pl
cpanm install Hash::Merge::Simple
cpanm install Math::Round;
cpanm install Sys::CpuAffinity;
# cpanm install Math::Gauss;
cpanm install Statistics::Distributions;

# Custom branch of msgpack-perl that uses latest msgpack-c and
# allows prefer_float32 flag for 5-byte float storage
cpanm install Module::Build::XSUtil
cpanm install Test::LeakTrace
cpanm install Test::Pod

# For filters
cpanm install Math::CDF

# A dependency of Data::MessagePack installation
cpanm install File::Copy::Recursive

cpanm --uninstall -f Data::MessagePack
rm -rf msgpack-perl
<<<<<<< HEAD
git clone --recursive https://github.com/akotlar/msgpack-perl && cd msgpack-perl
perl Makefile.PL
make test
make install
cd ../ && rm -rf msgpack-perl

# If we want to use our own install
# cpanm install Test::Exception
# # Avoid issues with system liblmdb
# env ALIEN_INSTALL_TYPE=share cpanm Alien::LMDB
# rm -rf LMDB_File
# git clone --recursive https://github.com/akotlar/LMDB_File.git && cd LMDB_File
# cd liblmdb/libraries/liblmdb/ && make && sudo make install
# cd -
# perl Makefile.PL
# make test && make install
# cd ../ && rm -rf LMDB_File
=======
git clone --recursive https://github.com/akotlar/msgpack-perl.git && cd msgpack-perl && git checkout 6fe098dd91e705b12c68d63bcb1f31c369c81e01
perl Build.PL
perl Build test
perl Build install
cd ../ && rm -rf msgpack-perl
>>>>>>> 62867bf8
<|MERGE_RESOLUTION|>--- conflicted
+++ resolved
@@ -2,12 +2,9 @@
 
 echo -e "\n\nInstalling perl libs\n"
 
-<<<<<<< HEAD
-=======
 echo "PERL ROOT IN install/install-perl-libs.sh: $PERLBREW_ROOT"
 
 cpanm install Capture::Tiny
->>>>>>> 62867bf8
 cpanm install Mouse
 cpanm install Path::Tiny
 cpanm install namespace::autoclean
@@ -44,8 +41,6 @@
 cpanm install DBD::mysql
 cpanm install IO/FDPass.pm
 cpanm install Beanstalk::Client
-<<<<<<< HEAD
-=======
 
 cpanm install Math::Round
 cpanm install Sys::CpuAffinity
@@ -53,7 +48,6 @@
 cpanm install Statistics::Distributions
 cpanm install File::Which
 
->>>>>>> 62867bf8
 # Needed for bin/annotate.pl
 cpanm install Hash::Merge::Simple
 cpanm install Math::Round;
@@ -75,28 +69,8 @@
 
 cpanm --uninstall -f Data::MessagePack
 rm -rf msgpack-perl
-<<<<<<< HEAD
-git clone --recursive https://github.com/akotlar/msgpack-perl && cd msgpack-perl
-perl Makefile.PL
-make test
-make install
-cd ../ && rm -rf msgpack-perl
-
-# If we want to use our own install
-# cpanm install Test::Exception
-# # Avoid issues with system liblmdb
-# env ALIEN_INSTALL_TYPE=share cpanm Alien::LMDB
-# rm -rf LMDB_File
-# git clone --recursive https://github.com/akotlar/LMDB_File.git && cd LMDB_File
-# cd liblmdb/libraries/liblmdb/ && make && sudo make install
-# cd -
-# perl Makefile.PL
-# make test && make install
-# cd ../ && rm -rf LMDB_File
-=======
 git clone --recursive https://github.com/akotlar/msgpack-perl.git && cd msgpack-perl && git checkout 6fe098dd91e705b12c68d63bcb1f31c369c81e01
 perl Build.PL
 perl Build test
 perl Build install
-cd ../ && rm -rf msgpack-perl
->>>>>>> 62867bf8
+cd ../ && rm -rf msgpack-perl