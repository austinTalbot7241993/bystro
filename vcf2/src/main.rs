// TODO: replace panics with proper error handling
// TODO: Cache genotypes
use std::collections::HashMap;
use std::io;
use std::io::prelude::*;

use crossbeam::channel::bounded;
use crossbeam::thread as cthread;

use atoi::FromRadix10;
use itoa;

use memchr::memchr;
use num_cpus;
use std::fs::File;
extern crate log;

const CHROM_IDX: usize = 0;
const POS_IDX: usize = 1;
// const ID_IDX: usize = 2;
const REF_IDX: usize = 3;
const ALT_IDX: usize = 4;
// const QUAL_IDX: usize = 5;
const FILTER_IDX: usize = 6;
// const INFO_IDX: usize = 7;
const FORMAT_IDX: usize = 8;

const NOT_TSTV: u8 = b'0';
const TS: u8 = b'1';
const TV: u8 = b'2';

const SNP: &[u8] = b"SNP";
const INS: &[u8] = b"INS";
const DEL: &[u8] = b"DEL";
const MNP: &[u8] = b"MNP";
const MULTI: &[u8] = b"MULTIALLELIC";

const A: u8 = b'A';
const C: u8 = b'C';
const G: u8 = b'G';
const T: u8 = b'T';

static TSTV: [[u8; 256]; 256] = {
    let mut all: [[u8; 256]; 256] = [[0u8; 256]; 256];

    all[G as usize][A as usize] = TS;
    all[A as usize][G as usize] = TS;
    all[C as usize][T as usize] = TS;
    all[T as usize][C as usize] = TS;

    all[C as usize][A as usize] = TV;
    all[T as usize][A as usize] = TV;
    all[C as usize][G as usize] = TV;
    all[T as usize][G as usize] = TV;

    all[A as usize][T as usize] = TV;
    all[G as usize][T as usize] = TV;
    all[A as usize][C as usize] = TV;
    all[G as usize][C as usize] = TV;

    all
};

// fn get_output_header() -> Vec<Vec<u8>> {
//     vec![b"chrom", b"pos", b"type", b"ref", b"alt", b"trTv", b"heterozygotes", b"heterozygosity", b"homozygotes",
//         b"homozygosity", b"missingGenos", b"missingness", b"ac", b"an", b"sampleMaf"]
// }
// TODO: Add error handling
fn get_header_and_num_eol_chars<T: BufRead>(reader: &mut T) -> (Vec<u8>, usize) {
    let mut buf = Vec::new();
    let len = reader.read_until(b'\n', &mut buf).unwrap();

    if len == 0 {
        panic!("Empty file")
    }

    if !buf.starts_with(b"##fileformat=VCFv4") {
        panic!(
            "File format not supported: {}",
            std::str::from_utf8(&buf).unwrap()
        );
    }

    loop {
        buf.clear();
        reader.read_until(b'\n', &mut buf).unwrap();

        if buf.starts_with(b"#CHROM") {
            break;
        }

        if buf[0] != b'#' {
            panic!("Not a VCF file")
        }
    }

    let len = buf.len();

    if buf[len - 2] == b'\r' {
        return (buf[..len - 2].to_vec(), 2);
    }

    (buf[..len - 1].to_vec(), 1)
}

#[inline(always)]
fn snp_is_valid(alt: u8) -> bool {
    alt == b'A' || alt == b'G' || alt == b'C' || alt == b'T'
}

fn alt_is_valid(alt: &[u8]) -> bool {
    if !snp_is_valid(alt[0]) {
        return false;
    }

    for i in 1..alt.len() {
        if !snp_is_valid(alt[i]) {
            return false;
        }
    }

    true
}

#[inline(always)]
fn filter_passes(
    filter_field: &[u8],
    allowed_filters: &HashMap<&[u8], bool>,
    excluded_filters: &HashMap<&[u8], bool>,
) -> bool {
    (allowed_filters.len() == 0 || allowed_filters.contains_key(filter_field))
        && (excluded_filters.len() == 0 || !excluded_filters.contains_key(filter_field))
}

#[derive(Clone, Copy, Debug)]
struct SnpType<'a> {
    position: &'a [u8],
    alternate: u8,
    reference: u8,
}

impl<'a> SnpType<'a> {
    fn write_to_buf(&self, buffer: &mut Vec<u8>, site_type_override: Option<&[u8]>) {
        let site_type = site_type_override.unwrap_or(SNP);

        buffer.extend_from_slice(self.position);
        buffer.push(b'\t');
        buffer.extend_from_slice(site_type);
        buffer.push(b'\t');
        buffer.push(self.reference);
        buffer.push(b'\t');
        buffer.push(self.alternate);
        buffer.push(b'\t');
        if site_type == MULTI {
            buffer.push(NOT_TSTV);
        } else {
            buffer.push(TSTV[self.reference as usize][self.alternate as usize]);
        }

        buffer.push(b'\t');
    }
}
#[derive(Debug)]
struct DelType {
    position: u32,
    alternate: i32,
    reference: u8,
}

impl DelType {
    fn write_to_buf(
        &self,
        buffer: &mut Vec<u8>,
        itoa_buffer: &mut Vec<u8>,
        site_type_override: Option<&[u8]>,
    ) {
        write_int(buffer, self.position, itoa_buffer);
        buffer.push(b'\t');
        buffer.extend_from_slice(site_type_override.unwrap_or(DEL));
        buffer.push(b'\t');
        buffer.push(self.reference);
        buffer.push(b'\t');
        write_int(buffer, self.alternate, itoa_buffer);
        buffer.push(b'\t');
        buffer.push(NOT_TSTV);
        buffer.push(b'\t');
    }
}
#[derive(Debug)]
struct InsType<'a> {
    position: u32,
    alternate: &'a [u8],
    reference: u8,
}

impl<'a> InsType<'a> {
    fn write_to_buf(
        &self,
        buffer: &mut Vec<u8>,
        itoa_buffer: &mut Vec<u8>,
        site_type_override: Option<&[u8]>,
    ) {
        write_int(buffer, self.position, itoa_buffer);
        buffer.push(b'\t');
        buffer.extend_from_slice(site_type_override.unwrap_or(INS));
        buffer.push(b'\t');
        buffer.push(self.reference);
        buffer.push(b'\t');
        buffer.push(b'+');
        buffer.extend_from_slice(self.alternate);
        buffer.push(b'\t');
        buffer.push(NOT_TSTV);
        buffer.push(b'\t');
    }
}
#[derive(Debug)]
struct MNPType {
    positions: Vec<u32>,
    alternates: Vec<u8>,
    references: Vec<u8>,
}

// TODO: could simplify, ran across borrow checker
impl MNPType {
    fn write_to_buf(
        &self,
        buffer: &mut Vec<u8>,
        itoa_buffer: &mut Vec<u8>,
        site_type_override: Option<&[u8]>,
    ) {
        let length = self.positions.len();

        let site_type: &[u8] =
            site_type_override.unwrap_or_else(|| if length == 1 { SNP } else { MNP });

        for i in 0..length {
            write_int(buffer, self.positions[i], itoa_buffer);
            buffer.push(b'\t');
            buffer.extend_from_slice(site_type);
            buffer.push(b'\t');
            buffer.push(self.references[i]);
            buffer.push(b'\t');
            buffer.push(self.alternates[i]);
            buffer.push(b'\t');
            if site_type == MULTI {
                buffer.push(NOT_TSTV);
            } else {
                buffer.push(TSTV[self.references[i] as usize][self.alternates[i] as usize]);
            }

            buffer.push(b'\t');
        }
    }
}

#[derive(Debug)]
enum VariantEnum<'a> {
    SNP(SnpType<'a>),
    INS(InsType<'a>),
    DEL(DelType),
    MNP(MNPType),
    None,
}

impl<'a> VariantEnum<'a> {
    fn write_to_buf(
        &self,
        buffer: &mut Vec<u8>,
        itoa_buffer: &mut Vec<u8>,
        site_type: Option<&[u8]>,
    ) {
        match self {
            VariantEnum::SNP(v) => v.write_to_buf(buffer, site_type),
            VariantEnum::MNP(v) => v.write_to_buf(buffer, itoa_buffer, site_type),
            VariantEnum::INS(v) => v.write_to_buf(buffer, itoa_buffer, site_type),
            VariantEnum::DEL(v) => v.write_to_buf(buffer, itoa_buffer, site_type),
            VariantEnum::None => return,
        }
    }
}

enum SiteEnum<'a> {
    MonoAllelic(VariantEnum<'a>),
    MultiAllelic(Vec<VariantEnum<'a>>),
    None,
}

fn get_alleles<'a>(pos: &'a [u8], refr: &'a [u8], alt: &'a [u8]) -> SiteEnum<'a> {
    if alt.len() == 1 {
        if !snp_is_valid(alt[0]) {
            return SiteEnum::None;
        }

        if refr.len() == 1 {
            return SiteEnum::MonoAllelic(VariantEnum::SNP(SnpType {
                position: pos,
                reference: refr[0],
                alternate: alt[0],
            }));
        }

        // simple deletion must have 1 base padding match
        if alt[0] != refr[0] {
            // TODO: Error
            return SiteEnum::None;
        }

        // pos is the next base over (first deleted base)
        // ref is also the first deleted base, since alt is of 1 padding, that's idx 1 (2nd ref base)
        // alt == len(alt) - len(ref) for len(alt) < len(ref)
        // example: alt = A (len == 1), ref = AAATCC (len == 6)
        // 1 - 6 = -5 (then conver to string)
        let pos = u32::from_radix_10(pos).0;
        return SiteEnum::MonoAllelic(VariantEnum::DEL(DelType {
            position: pos + 1,
            reference: refr[1],
            alternate: 1 - refr.len() as i32,
        }));
    } else if refr.len() == 1 && memchr(b',', alt) == None {
        if !alt_is_valid(alt) {
            return SiteEnum::None;
        }

        if alt[0] != refr[0] {
            return SiteEnum::None;
        }
        let pos = u32::from_radix_10(pos).0;
        return SiteEnum::MonoAllelic(VariantEnum::INS(InsType {
            position: pos,
            reference: refr[0],
            alternate: &alt[1..alt.len()],
        }));
    }

    let mut variants: Vec<VariantEnum> = Vec::new();

    let mut n_valid_alleles: u32 = 0;
    let refr_len = refr.len() as i32;
    let mut r_idx: i32;
    let mut talt_len: i32;

    let pos_num = u32::from_radix_10(pos).0;

    for t_alt in alt.split(|byt| *byt == b',') {
        if !alt_is_valid(t_alt) {
            variants.push(VariantEnum::None);
            continue;
        }

        if refr.len() == 1 {
            if t_alt.len() == 1 {
                variants.push(VariantEnum::SNP(SnpType {
                    position: pos,
                    reference: refr[0],
                    alternate: t_alt[0],
                }));
                n_valid_alleles += 1;
                continue;
            }
            // If it's alt len > 1 and ref len 1, must be ins
            if t_alt[0] != refr[0] {
                // TODO: grab chromosome in message, store number skipped
                // eprint!("{:?}: skipping: first base of ref didn't match alt: {:?}, {:?}", pos, t_alt, refr);
                variants.push(VariantEnum::None);
                continue;
            }

            // Pos doesn't change, as pos in output refers to first ref base
            let ins = &t_alt[1..t_alt.len()];

            variants.push(VariantEnum::INS(InsType {
                position: pos_num,
                reference: refr[0],
                alternate: ins,
            }));
            n_valid_alleles += 1;

            continue;
        }

        if alt.len() == 1 {
            if t_alt[0] != refr[0] {
                // TODO: log
                variants.push(VariantEnum::None);
                continue;
            }

            // We use 0 padding for deletions, showing 1st deleted base as ref
            // Therefore need to shift pos & ref by 1
            variants.push(VariantEnum::DEL(DelType {
                position: pos_num + 1,
                reference: refr[1],
                alternate: 1 - refr.len() as i32,
            }));
            n_valid_alleles += 1;

            continue;
        }

        // If we're here, ref and alt are both > 1 base long
        // could be a weird SNP (multiple bases are SNPS, len(ref) == len(alt))
        // could be a weird deletion/insertion
        // could be a completely normal multiallelic (due to padding, shifted)
        // We return these as VariantEnum::Multiallelic but if it proves to be a snp, mnp, ins, or del
        // we label it as such

        //1st check for MNPs and extra-padding SNPs
        if refr.len() == t_alt.len() {
            let mut positions = Vec::with_capacity(t_alt.len());
            let mut alternates = Vec::with_capacity(t_alt.len());
            let mut references = Vec::with_capacity(t_alt.len());

            for i in 0..refr.len() {
                if refr[i] != t_alt[i] {
                    positions.push(pos_num + i as u32);
                    references.push(refr[i]);
                    alternates.push(t_alt[i]);
                }
            }

            if positions.len() == 0 {
                variants.push(VariantEnum::None);
                continue;
            }
            // TODO: Could write as SNP here
            variants.push(VariantEnum::MNP(MNPType {
                positions: positions,
                alternates: alternates,
                references: references,
            }));
            n_valid_alleles += 1;

            continue;
        }

        // Find the allele representation that minimizes padding, while still checking
        // that the site isn't a mixed type (indel + snp) and checking for intercolation
        // Essentially, Occam's Razor for padding: minimize the number of steps away
        // from left edge to explan the allele
        // EX:
        // If ref == AATCG
        // If alt == AG
        // One interpretation of this site is mixed A->G -3 (-TCG)
        // Another is -3 (-ATC) between the A (0-index) and G (4-index) in ref
        // We prefer the latter approach
        // Ex2: ref: TT alt: TCGATT
        // We prefer +CGAT

        // Like http://www.cureffi.org/2014/04/24/converting-genetic-variants-to-their-minimal-representation/
        // we will use a simple heuristic:
        // 1) For insertions, figure out the shared right edge, from 1 base downstream of first ref base
        // Then, check if the remaining ref bases match the left edge of the alt
        // If they don't, skip that site
        // 2) For deletions, the same, except replace the role of ref with the tAlt

        // Our method should be substantially faster, since we don't need to calculate
        // the min(len(ref), len(tAlt))
        // and because we don't create a new slice for every shared ref/alt at right edges and left

        r_idx = 0;
        talt_len = t_alt.len() as i32;
        let offset: usize;
        if t_alt.len() > refr.len() {
            while talt_len + r_idx > 0
                && refr_len + r_idx > 1
                && t_alt[{ talt_len + r_idx - 1 } as usize]
                    == refr[{ refr_len + r_idx - 1 } as usize]
            {
                r_idx -= 1;
            }

            // Then, we require an exact match from left edge, for the difference between the
            // length of the ref, and the shared suffix
            // Ex: alt: TAGCTT ref: TAT
            // We shared 1 base at right edge, so expect that len(ref) - 1, or 3 - 1 = 2 bases of ref
            // match the left edge of alt
            // Here that is TA, for an insertion of +GCT
            // Ex2: alt: TAGCAT ref: TAT
            // Here the AT of the ref matches the last 2 bases of alt
            // So we expect len(ref) - 2 == 1 base of ref to match left edge of the alt (T), for +AGC
            // Ex3: alt TAGTAT ref: TAT
            // Since our loop doesn't check the last base of ref, as in ex2, +AGC
            // This mean we always prefer a 1-base padding, when possible
            // Ex4: alt TAGTAT ref: TGG
            // In this case, we require len(ref) - 0 bases in the ref to match left edge of alt
            // Since they don't (TAG != TGG), we call this complex and move on

            // Insertion
            // If pos is 100 and ref is AATCG
            // and alt is AAAAATCG (len == 7)
            // we expect lIdx to be 2
            // and rIdx to be -3
            // alt[2] is the first non-ref base
            // and alt[len(alt) - 3] == alt[4] is the last non-ref base
            // The position is intPos + lIdx or 100 + 2 - 1 == 101 (100, 101 are padding bases,
            // and we want to keep the last reference base
            // The ref is ref[2 - 1] or ref[1]
            offset = { refr_len + r_idx } as usize;

            // TODO: LOG
            if refr[0..offset] != t_alt[0..offset] {
                // mixed
                variants.push(VariantEnum::None);
                continue;
            }

            // position is offset by len(ref) + 1 - rIdx
            // ex1: alt: TAGCTT ref: TAT
            // here we match the first base, so -1
            // we require remainder of left edge to be present,
            // or len(ref) - 1 == 2
            // so intPos + 2 - 1 for last padding base (the A in TA) (intPos + 2 is first unique base)

            // Similarly, the alt allele starts from len(ref) + rIdx, and ends at len(tAlt) + rIdx
            // from ex: TAGCTT ref: TAT :
            // rIdx == -1 , real alt == tAlt[len(ref) - 1:len(tAlt) - 1] == tALt[2:5]
            let ins = &t_alt[offset..{ talt_len + r_idx } as usize];

            variants.push(VariantEnum::INS(InsType {
                position: pos_num + offset as u32 - 1,
                reference: refr[offset - 1],
                alternate: ins,
            }));
            n_valid_alleles += 1;

            continue;
        }

        // Deletion
        // If pos is 100 and alt is AATCG
        // and ref is AAAAATCG (len == 7)
        // we expect lIdx to be 2
        // and rIdx to be -3
        // and alt is -3 or len(ref) + rIdx - lIdx == 8 + -3 - 2
        // position is the first deleted base, or intPos + lIdx == 100 + 2 == 102
        // where (100, 101) are the two padding bases
        // ref is the first deleted base or ref[lIdx] == ref[2]

        // Just like insertion, but try to match all bases from 1 base downstream of tAlt to ref
        // let mut r_idx = 0;
        while talt_len + r_idx > 1
            && refr_len + r_idx > 0
            && t_alt[{ talt_len + r_idx - 1 } as usize] == refr[{ refr_len + r_idx - 1 } as usize]
        {
            r_idx -= 1;
        }
        // TODO: LOG
        offset = { talt_len + r_idx } as usize;
        if refr[..offset] != t_alt[..offset] {
            // mixed
            variants.push(VariantEnum::None);
            continue;
        }

        // reference: we want the base after the last shared
        variants.push(VariantEnum::DEL(DelType {
            position: pos_num + offset as u32,
            reference: refr[offset],
            alternate: -(refr_len + r_idx - offset as i32),
        }));
        n_valid_alleles += 1;
    }

    if n_valid_alleles == 0 {
        return SiteEnum::None;
    }

    if variants.len() > 1 {
        return SiteEnum::MultiAllelic(variants);
    }

    SiteEnum::MonoAllelic(variants.pop().unwrap())
}

#[inline]
fn write_samples_type(
    header: &Header,
    bytes: &mut Vec<u8>,
    samples: &[u32],
    n_samples: f32,
    buffer: &mut Vec<u8>,
    f_buf: &mut [u8; 16],
) {
    if samples.is_empty() {
        buffer.extend_from_slice(b"!\t0");
        return;
    }

    header.write_samples_to_buff(buffer, samples, bytes);

    buffer.push(b'\t');

    write_f32(buffer, samples.len() as f32 / n_samples, f_buf);
}

#[inline(always)]
fn write_ac_an(buffer: &mut Vec<u8>, ac: u32, an: u32, bytes: &mut Vec<u8>, f_buf: &mut [u8; 16]) {
    if ac == 0 {
        buffer.extend_from_slice(b"0\t");
    } else {
        write_int(buffer, ac, bytes);
        buffer.push(b'\t');
    }
    write_int(buffer, an, bytes);
    buffer.push(b'\t');
    write_f32(buffer, ac as f32 / an as f32, f_buf);
}

#[inline(always)]
fn write_int<T: itoa::Integer>(buffer: &mut Vec<u8>, val: T, mut b: &mut Vec<u8>) {
    itoa::write(&mut b, val).unwrap();
    buffer.extend_from_slice(&b);
    b.clear();
}

#[inline(always)]
fn write_f32(buffer: &mut Vec<u8>, val: f32, f_buf: &mut [u8; 16]) {
    unsafe {
        let n = ryu::raw::format32(val, &mut f_buf[0]);
        debug_assert!(n <= f_buf.len());
        buffer.extend_from_slice(&f_buf[0..n]);
    };
}

#[allow(clippy::too_many_arguments)]
fn write_samples(
    header: &Header,
    buffer: &mut Vec<u8>,
    hets: &[u32],
    homs: &[u32],
    missing: &[u32],
    effective_samples: f32,
    n_samples: u32,
    ac: u32,
    an: u32,
    bytes: &mut Vec<u8>,
    f_buf: &mut [u8; 16],
) {
    write_samples_type(header, bytes, hets, effective_samples, buffer, f_buf);

    buffer.push(b'\t');

    write_samples_type(header, bytes, homs, effective_samples, buffer, f_buf);

    buffer.push(b'\t');

    write_samples_type(header, bytes, missing, n_samples as f32, buffer, f_buf);

    buffer.push(b'\t');

    write_ac_an(buffer, ac, an, bytes, f_buf);
}

fn write_samples_empty(buffer: &mut Vec<u8>) {
    // Hets
    buffer.push(b'!');
    buffer.push(b'\t');

    // Homs
    buffer.push(b'!');
    buffer.push(b'\t');

    // Missing
    buffer.push(b'!');
    buffer.push(b'\t');

    // heterozygosity
    buffer.push(b'!');
    buffer.push(b'\t');

    // homozygosity
    buffer.push(b'!');
    buffer.push(b'\t');

    // missingngess
    buffer.push(b'!');
    buffer.push(b'\t');

    // AC
    buffer.push(b'!');
    buffer.push(b'\t');

    // AN
    buffer.push(b'!');
    buffer.push(b'\t');

    // Missingness
    buffer.push(b'!');
}

#[inline]
fn write_chrom(buffer: &mut Vec<u8>, chrom: &[u8]) {
    if chrom[0] != b'c' {
        buffer.extend_from_slice(b"chr");
    }

    buffer.extend_from_slice(&chrom);
}

#[inline]
fn append_hom_het_multi<'a>(
    gt: &[u8],
    variants: &Vec<VariantEnum<'a>>,
    ac_counts: &mut HashMap<usize, u32>,
) -> u32 {
    let gtn = usize::from_radix_10(gt);

    let mut alt_idx = gtn.0;
    if alt_idx > 0 {
        alt_idx -= 1;
    }

    match variants[alt_idx as usize] {
        VariantEnum::None => 0,
        _ => {
            *ac_counts.entry(alt_idx).or_insert(0) += 1;
            1
        }
    }
}

#[allow(clippy::cognitive_complexity)]
fn process_lines(
    r: crossbeam_channel::Receiver<std::vec::Vec<std::vec::Vec<u8>>>,
    n_samples: u32,
    header: &Header,
) {
    let mut buffer = Vec::with_capacity(10_000);
    let mut homs: Vec<Vec<u32>> = Vec::new();
    let mut hets: Vec<Vec<u32>> = Vec::new();
    let mut missing: Vec<u32> = Vec::new();
    let mut ac: Vec<u32> = Vec::new();
    let mut allowed_filters: HashMap<&[u8], bool> = HashMap::new();
    allowed_filters.insert(b".", true);
    allowed_filters.insert(b"PASS", true);
    let excluded_filters: HashMap<&[u8], bool> = HashMap::new();

    let mut simple_gt = false;
    let mut bytes = Vec::new();
    let mut f_buf: [u8; 16];
    loop {
        match r.recv() {
            Err(_) => break,
            Ok(message) => {
                homs.clear();
                hets.clear();
                missing.clear();
                ac.clear();
                simple_gt = false;
                buffer.clear();
                bytes.clear();
                // Even in multiallelic case, missing in one means missing in all
                // let mut genotype_cache: HashMap<&[u8], (Vec<u8>)>;

                unsafe {
                    f_buf = std::mem::uninitialized();
                }

                let mut effective_samples: f32;
                let mut alleles: SiteEnum;
                let mut gt_range: &[u8];
                let mut chrom: &[u8] = b"";
                let mut pos: &[u8] = b"";
                let mut refr: &[u8] = b"";
                let mut alt: &[u8] = b"";
                let mut an: u32 = 0;

                let rows = &message;
                'row_loop: for row in rows {
                    alleles = SiteEnum::None;
                    let mut gq_pos: Option<usize> = None;

                    'field_loop: for (idx, field) in row.split(|byt| *byt == b'\t').enumerate() {
                        if idx == CHROM_IDX {
                            chrom = field;
                            continue;
                        }

                        if idx == POS_IDX {
                            pos = field;
                            continue;
                        }

                        if idx == REF_IDX {
                            refr = field;
                            continue;
                        }

                        if idx == ALT_IDX {
                            alt = field;
                            continue;
                        }

                        if idx == FILTER_IDX {
                            if !filter_passes(field, &allowed_filters, &excluded_filters) {
                                break;
                            }

                            alleles = get_alleles(pos, refr, alt);

                            // TODO: This isn't quite right
                            let allele_num: usize;
                            match &alleles {
                                SiteEnum::None => {
                                    // TODO: LOG
                                    continue 'row_loop;
                                }
                                SiteEnum::MultiAllelic(variants) => {
                                    allele_num = variants.len();
                                }
                                _ => {
                                    allele_num = 1;
                                }
                            }

                            // No more variant-related work after FILTER_IDX,
                            // until we start using QUAL
                            if n_samples == 0 {
                                break;
                            }

                            an = 0;
                            ac = vec![0; allele_num];

                            missing.clear();
                            hets = vec![Vec::new(); allele_num];
                            homs = vec![Vec::new(); allele_num];

                            continue;
                        }

                        if idx == FORMAT_IDX {
                            match memchr(b':', field) {
                                Some(pos) => {
                                    if &field[pos + 1..pos + 2] == b"GQ" {
                                        gq_pos = Some(pos + 1);
                                    } else {
                                        for (idx, val) in
                                            field[pos + 1..].split(|x| *x == b':').enumerate()
                                        {
                                            if val == b"GQ" {
                                                gq_pos = Some(idx);
                                                break;
                                            }
                                        }
                                    }
                                }
                                None => simple_gt = true,
                            }

                            match gq_pos {
                                Some(pos) => eprintln!("GQ POS: {}", pos),
                                None => {}
                            }

                            continue;
                        }

                        if idx > FORMAT_IDX {
                            if simple_gt {
                                gt_range = field;
                            } else {
                                // TODO: Don't rely on format?
                                let end = memchr(b':', field).unwrap();
                                gt_range = &field[0..end];

                                match gq_pos {
                                    Some(offset) => {
                                        let gq = field[end + 1..]
                                            .split(|x| *x == b':')
                                            .nth(offset)
                                            .unwrap();

                                        eprintln!("IT IS {:?}", gq);
                                    }
                                    None => {}
                                }
                            }

                            let sample_idx = idx - 9;

                            match &alleles {
                                SiteEnum::MultiAllelic(variants) => {
                                    let mut local_alt_indices_counts = HashMap::new();
                                    let mut local_an_count = 0;
                                    for gt in gt_range.split(|ch| *ch == b'|' || *ch == b'/') {
                                        if gt == b"." {
                                            // A single missing genotype likely means the call is inaccurate
                                            missing.push(sample_idx as u32);
                                            continue 'field_loop;
                                        }

                                        if gt == b"0" {
                                            // A single missing genotype likely means the call is inaccurate
                                            local_an_count += 1;
                                            continue;
                                        }

                                        local_an_count += append_hom_het_multi(
                                            &gt,
                                            &variants,
                                            &mut local_alt_indices_counts,
                                        );
                                    }

                                    an += local_an_count as u32;
                                    for (&ac_idx, &ac_cnt) in local_alt_indices_counts.iter() {
                                        ac[ac_idx] += ac_cnt;

                                        if local_an_count == ac_cnt {
                                            homs[ac_idx].push(sample_idx as u32);
                                            break;
                                        }
                                        hets[ac_idx].push(sample_idx as u32);
                                    }
                                }
                                _ => {
                                    if gt_range.len() == 1 {
                                        if gt_range[0] == b'0' {
                                            an += 1;
                                        } else if gt_range[0] == b'1' {
                                            an += 1;
                                            ac[0] += 1;
                                            homs[0].push(sample_idx as u32);
                                        } else if gt_range[0] == b'.' {
                                            missing.push(sample_idx as u32);
                                        } else {
                                            panic!("Genotype must be 0, 1, or .")
                                        }

                                        continue;
                                    }
                                    if gt_range.len() == 3 {
                                        if gt_range[0] == b'.' || gt_range[2] == b'.' {
                                            missing.push(sample_idx as u32);
                                        }

                                        if gt_range[0] == b'0' {
                                            if gt_range[2] == b'0' {
                                                an += 2;
                                            } else if gt_range[2] == b'1' {
                                                an += 2;
                                                ac[0] += 1;
                                                hets[0].push(sample_idx as u32);
                                            } else {
                                                panic!("Genotype must be 0, 1, or .")
                                            }

                                            continue;
                                        }

                                        if field[0] == b'1' {
                                            if field[2] == b'0' {
                                                an += 2;
                                                ac[0] += 1;
                                                hets[0].push(sample_idx as u32);
                                            } else if field[2] == b'1' {
                                                an += 2;
                                                ac[0] += 2;
                                                homs[0].push(sample_idx as u32);
                                            } else {
                                                panic!("Genotype must be 0, 1, or .")
                                            }

                                            continue;
                                        }
                                        continue;
                                    }

                                    let mut local_an_count = 0;
                                    let mut local_ac_count = 0;
                                    for gt in gt_range.split(|ch| *ch == b'|' || *ch == b'/') {
                                        if gt == b"." {
                                            // A single missing genotype likely means the call is inaccurate
                                            missing.push(sample_idx as u32);
                                            continue 'field_loop;
                                        }

                                        local_an_count += 1;

                                        if gt == b"1" {
                                            local_ac_count += 1;
                                        }
                                    }
                                    ac[0] += local_ac_count;
                                    an += local_an_count;

                                    if local_ac_count == 0 {
                                        continue;
                                    } else if local_ac_count == local_an_count {
                                        homs[0].push(sample_idx as u32);
                                    } else {
                                        hets[0].push(sample_idx as u32);
                                    }
                                }
                            }
                        }
                    }
                    if n_samples > 0 && an == 0 {
                        continue;
                    }

                    if !missing.is_empty() {
                        effective_samples = { n_samples - missing.len() as u32 } as f32;
                    } else {
                        effective_samples = n_samples as f32;
                    }

                    match &alleles {
                        SiteEnum::None => continue,
                        SiteEnum::MonoAllelic(allele) => {
                            if n_samples > 0 && ac[0] == 0 {
                                continue;
                            }

                            write_chrom(&mut buffer, chrom);
                            buffer.push(b'\t');

                            allele.write_to_buf(&mut buffer, &mut bytes, None);

                            if n_samples > 0 {
                                write_samples(
                                    header,
                                    &mut buffer,
                                    &hets[0],
                                    &homs[0],
                                    &missing,
                                    effective_samples,
                                    n_samples,
                                    ac[0],
                                    an,
                                    &mut bytes,
                                    &mut f_buf,
                                );
                            } else {
                                write_samples_empty(&mut buffer);
                            }

                            // vcfPos
                            buffer.push(b'\t');
                            buffer.extend_from_slice(pos);
                            buffer.push(b'\n');
                        }
                        SiteEnum::MultiAllelic(variants) => {
                            for (vidx, variant) in variants.iter().enumerate() {
                                if n_samples > 0 && ac[vidx] == 0 {
                                    continue;
                                }

                                write_chrom(&mut buffer, chrom);
                                buffer.push(b'\t');

                                // if pos == b"985465" {
                                //     eprintln!("WRITING {:?}", variant)
                                // }

                                variant.write_to_buf(&mut buffer, &mut bytes, Some(MULTI));

                                if n_samples > 0 {
                                    write_samples(
                                        header,
                                        &mut buffer,
                                        &hets[vidx],
                                        &homs[vidx],
                                        &missing,
                                        effective_samples,
                                        n_samples,
                                        ac[vidx],
                                        an,
                                        &mut bytes,
                                        &mut f_buf,
                                    );
                                } else {
                                    write_samples_empty(&mut buffer);
                                }

                                // vcfPos
                                buffer.push(b'\t');
                                buffer.extend_from_slice(pos);
                                buffer.push(b'\n');
                            }
                        }
                    }
                }

                if !buffer.is_empty() {
                    io::stdout().write_all(&buffer).unwrap();
                }
            }
        }

        // let mut bytes = Vec::new();
        // let mut f_buf: [u8; 16];

        // unsafe {
        //     f_buf = std::mem::uninitialized();
        // }

        // let mut effective_samples: f32;
        // let mut alleles: SiteEnum;
        // let mut gt_range: &[u8];
    }
}

struct Header<'a> {
    samples: Vec<&'a [u8]>,
    use_sample_names: bool,
}

impl<'a> Header<'a> {
    fn new(head: &'a [u8], use_sample_names: bool) -> Header<'a> {
        let header: Vec<&'a [u8]> = head.split(|b| *b == b'\t').collect();

        if header.len() == FORMAT_IDX + 1 {
            panic!("When genotypes present, we expect samples after FORMAT (10 fields minimum)")
        }

        if header.len() < FORMAT_IDX + 1 {
            return Header {
                samples: Vec::new(),
                use_sample_names: use_sample_names,
            };
        }

        Header {
            samples: header[FORMAT_IDX + 1..].to_vec(),
            use_sample_names: use_sample_names,
        }
    }

    fn get_sample_str(&self) -> String {
        self.samples
            .iter()
            .map(|sample| std::str::from_utf8(sample).unwrap())
            .collect::<Vec<&str>>()
            .join("\n")
    }

    fn get_output_header(&self) -> &[u8] {
        b"chrom\tpos\ttype\tref\talt\ttrTv\theterozygotes\theterozygosity\thomozygotes\thomozygosity\tmissingGenos\tmissingness\tac\tan\tsampleMaf\tvcfPos\n"
    }
    fn write_output_header<T: Write>(&self, mut writer: T) {
        writer.write_all(self.get_output_header()).unwrap();
    }

    fn write_sample_list(&self, file_name: &'static str) {
        std::fs::write(file_name, self.get_sample_str() + "\n").unwrap();
    }

    fn write_samples_to_buff(
        &self,
        buffer: &mut Vec<u8>,
        sample_idxs: &[u32],
        bytes: &mut Vec<u8>,
    ) {
        let last_idx = sample_idxs.len() - 1;

        if self.use_sample_names {
            for (idx, &sample_idx) in sample_idxs.iter().enumerate() {
                buffer.extend_from_slice(self.samples[sample_idx as usize]);

                if idx < last_idx {
                    buffer.push(b';');
                }
            }
        } else {
            for (idx, &sample_idx) in sample_idxs.iter().enumerate() {
                write_int(buffer, sample_idx, bytes);

                if idx < last_idx {
                    buffer.push(b';');
                }
            }
        }
    }
}

fn main() -> Result<(), io::Error> {
    let n_worker_threads = num_cpus::get_physical();

    let (head, n_eol_chars) = get_header_and_num_eol_chars(&mut io::stdin().lock());
    let header = Header::new(&head, true);
    header.write_output_header(io::stdout());
    header.write_sample_list("sample-list.tsv");

    let (s1, r1) = bounded(1e4 as usize);
    let n_samples = header.samples.len() as u32;
    cthread::scope(|scope| {
        scope.spawn(move |_| {
            let max_lines = 32;
            let mut len;
            let mut lines: Vec<Vec<u8>> = Vec::with_capacity(max_lines);
            let stdin = File::open("/dev/stdin").unwrap();
            let size = stdin.metadata().unwrap().len() as usize;
            let mut reader = std::io::BufReader::with_capacity(16 * 1024 * 1024, stdin);
            let mut buf = Vec::with_capacity(size);
            loop {
                // https://stackoverflow.com/questions/43028653/rust-file-i-o-is-very-slow-compared-with-c-is-something-wrong
                len = reader.read_until(b'\n', &mut buf).unwrap();

                if len == 0 {
                    if lines.len() > 0 {
                        s1.send(lines).unwrap();
                    }
                    break;
                }

                // Faster than collecting into buf and then splitting in the thread
                lines.push(buf[..len - n_eol_chars].to_vec());
                buf.clear();

                if lines.len() == max_lines {
                    s1.send(lines).unwrap();
                    lines = Vec::with_capacity(max_lines);
                }
            }
            // force the receivers to close as well
            drop(s1);
        });

        for _ in 0..n_worker_threads {
            let r = r1.clone();
            // necessary for borrow to work
            let header = &header;
<<<<<<< HEAD
            scope.spawn(move |_| {
                process_lines(r, n_samples, &header);
=======
            scope.spawn(move |_| loop {
                match r.recv() {
                    Ok(message) => process_lines(n_samples, &header, &message),
                    Err(_) => break,
                };
>>>>>>> 3615db12
            });
        }
    })
    .unwrap();

    return Ok(());
}<|MERGE_RESOLUTION|>--- conflicted
+++ resolved
@@ -1222,16 +1222,8 @@
             let r = r1.clone();
             // necessary for borrow to work
             let header = &header;
-<<<<<<< HEAD
             scope.spawn(move |_| {
                 process_lines(r, n_samples, &header);
-=======
-            scope.spawn(move |_| loop {
-                match r.recv() {
-                    Ok(message) => process_lines(n_samples, &header, &message),
-                    Err(_) => break,
-                };
->>>>>>> 3615db12
             });
         }
     })
